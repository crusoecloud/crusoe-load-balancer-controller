package controller

import (
	"context"
	"encoding/json"
	"errors"
	"fmt"
	"lb_controller/internal/crusoe"
	utils "lb_controller/internal/utils"
	"strconv"

	"github.com/antihax/optional"
	crusoeapi "github.com/crusoecloud/client-go/swagger/v1alpha5"
	swagger "github.com/crusoecloud/client-go/swagger/v1alpha5"
	"github.com/go-logr/logr"
	"github.com/ory/viper"
	corev1 "k8s.io/api/core/v1"
	metav1 "k8s.io/apimachinery/pkg/apis/meta/v1"
	"k8s.io/client-go/kubernetes"
	"k8s.io/client-go/rest"
	"sigs.k8s.io/controller-runtime/pkg/client"
	"sigs.k8s.io/controller-runtime/pkg/log"
)

type opStatus string

const (
	AnnotationHealthCheckFailureCount          = "crusoe.ai/health-check-failure-count"
	AnnotationHealthCheckInterval              = "crusoe.ai/health-check-interval"
	AnnotationHealthCheckSuccessCount          = "crusoe.ai/health-check-success-count"
	AnnotationHealthCheckTimeout               = "crusoe.ai/health-check-timeout"
	projectIDEnvKey                            = "CRUSOE_PROJECT_ID"
	projectIDLabelKey                          = "crusoe.ai/project.id"
	instanceIDEnvKey                           = "CRUSOE_INSTANCE_ID"
	instanceIDLabelKey                         = "crusoe.ai/instance.id"
	loadbalancerIDLabelKey                     = "crusoe.ai/load-balancer-id"
	vmIDFilePath                               = "/sys/class/dmi/id/product_uuid"
	NodeNameFlag                               = "node-name"
	OpSuccess                         opStatus = "SUCCEEDED"
	CrusoeAPIEndpointFlag                      = "crusoe-api-endpoint"
	CrusoeAccessKeyFlag                        = "crusoe-elb-access-key"
	CrusoeSecretKeyFlag                        = "crusoe-elb-secret-key" //nolint:gosec // false positive, this is a flag name
	CrusoeProjectIDFlag                        = "crusoe-project-id"
	CrusoeVPCIDFlag                            = "crusoe-vpc-id"
)

var (
	errInstanceNotFound  = errors.New("instance not found")
<<<<<<< HEAD
=======
	errMultipleInstances = errors.New("multiple instances found")
>>>>>>> 8a3ce370
	errProjectIDNotFound = fmt.Errorf("project ID not found in %s env var or %s node label",
		projectIDEnvKey, projectIDLabelKey)
	errInstanceIDNotFound = fmt.Errorf("instance ID not found in %s env var or %s node label",
		instanceIDEnvKey, instanceIDLabelKey)
	errUnableToGetOpRes = errors.New("failed to get result of operation")
)

// Function to parse health check options from annotations
func ParseHealthCheckOptionsFromAnnotations(annotations map[string]string) *crusoeapi.HealthCheckOptionsExternalLb {
	healthCheckOptions := &crusoeapi.HealthCheckOptionsExternalLb{}

	// Parse each annotation, falling back to default values if not specified
	if failureCount, ok := annotations[AnnotationHealthCheckFailureCount]; ok {
		if parsedFailureCount, err := strconv.Atoi(failureCount); err == nil {
			healthCheckOptions.FailureCount = int64(parsedFailureCount)
		}
	}

	if interval, ok := annotations[AnnotationHealthCheckInterval]; ok {
		if parsedInterval, err := strconv.Atoi(interval); err == nil {
			healthCheckOptions.Interval = int64(parsedInterval)
		}
	}

	if successCount, ok := annotations[AnnotationHealthCheckSuccessCount]; ok {
		if parsedSuccessCount, err := strconv.Atoi(successCount); err == nil {
			healthCheckOptions.SuccessCount = int64(parsedSuccessCount)
		}
	}

	if timeout, ok := annotations[AnnotationHealthCheckTimeout]; ok {
		if parsedTimeout, err := strconv.Atoi(timeout); err == nil {
			healthCheckOptions.Timeout = int64(parsedTimeout)
		}
	}

	// Return nil if no valid annotations were provided
	if healthCheckOptions.FailureCount == 0 &&
		healthCheckOptions.Interval == 0 &&
		healthCheckOptions.SuccessCount == 0 &&
		healthCheckOptions.Timeout == 0 {
		return nil
	}

	return healthCheckOptions
}

func (r *ServiceReconciler) parseListenPortsAndBackends(ctx context.Context, svc *corev1.Service, logger logr.Logger) []crusoeapi.ListenPortAndBackend {
	listenPortsAndBackends := []crusoeapi.ListenPortAndBackend{}

	// Retrieve all nodes to extract their internal IPs
	nodeList := &corev1.NodeList{}
	if err := r.Client.List(ctx, nodeList); err != nil {
		logger.Error(err, "Failed to list nodes in the cluster")
		return listenPortsAndBackends
	}

	// Extract internal IPs of all nodes
	internalIPs := []string{}
	for _, node := range nodeList.Items {
		for _, address := range node.Status.Addresses {
			if address.Type == corev1.NodeInternalIP {
				internalIPs = append(internalIPs, address.Address)
			}
		}
	}
	logger.Info("Retrieved internal IPs of nodes", "internalIPs", internalIPs)

	// Map backends using the retrieved internal IPs
	for _, port := range svc.Spec.Ports {
		backends := []crusoeapi.Backend{}

		for _, ip := range internalIPs {
			backend := crusoeapi.Backend{
				Ip:   ip,
				Port: int64(port.TargetPort.IntVal), // Use the TargetPort from service spec
			}
			backends = append(backends, backend)
		}

		// Append to the list of ListenPortAndBackend
		listenPortsAndBackends = append(listenPortsAndBackends, crusoeapi.ListenPortAndBackend{
			ListenPort: int64(port.Port), // Map the port exposed by the service
			Backends:   backends,
		})
	}

	return listenPortsAndBackends
}

//nolint:cyclop // function is already fairly clean
func GetHostInstance(ctx context.Context) (*crusoeapi.InstanceV1Alpha5, *crusoeapi.APIClient, error) {
	logger := log.FromContext(ctx)

	bindErr := utils.BindEnvs()
	if bindErr != nil {
		return nil, nil, fmt.Errorf("could not bind env variables from helm: %w", bindErr)
	}

<<<<<<< HEAD
	logger.Info("Creating Crusoe client with config", "endpoint", viper.GetString(CrusoeAPIEndpointFlag), "project-id", viper.GetString(CrusoeProjectIDFlag) == "")
=======
	logger.Info("Creating Crusoe client with config", "endpoint", viper.GetString(CrusoeAPIEndpointFlag))
>>>>>>> 8a3ce370
	crusoeClient := crusoe.NewCrusoeClient(
		viper.GetString(CrusoeAPIEndpointFlag),
		viper.GetString(CrusoeAccessKeyFlag),
		viper.GetString(CrusoeSecretKeyFlag),
		"crusoe-external-load-balancer-controller/0.0.1",
	)

	var projectID string

	var instanceID string

	projectID = viper.GetString(CrusoeProjectIDFlag)
	if projectID == "" {
		var ok bool
		kubeClientConfig, configErr := rest.InClusterConfig()
		if configErr != nil {
			return nil, nil, fmt.Errorf("could not get kube client config: %w", configErr)
		}

		kubeClient, clientErr := kubernetes.NewForConfig(kubeClientConfig)
		if clientErr != nil {
			return nil, nil, fmt.Errorf("could not get kube client: %w", clientErr)
		}

		hostNode, nodeFetchErr := kubeClient.CoreV1().Nodes().Get(ctx, viper.GetString(NodeNameFlag), metav1.GetOptions{})
		if nodeFetchErr != nil {
			return nil, nil, fmt.Errorf("could not fetch current node with kube client: %w", nodeFetchErr)
		}

		projectID, ok = hostNode.Labels[projectIDLabelKey]
		if !ok {
			return nil, nil, errProjectIDNotFound
		}

		// Note: if missing label check what nodepool image is being used
		instanceID, ok = hostNode.Labels[instanceIDLabelKey]
		if !ok {
			return nil, nil, errInstanceIDNotFound
		}

	}

	instances, _, err := crusoeClient.VMsApi.ListInstances(ctx, projectID,
		&crusoeapi.VMsApiListInstancesOpts{
			Ids: optional.NewString(instanceID),
		})
	if err != nil {
		return nil, crusoeClient, fmt.Errorf("failed to list instances: %w", err)
	}

	if len(instances.Items) == 0 {
		return nil, nil, fmt.Errorf("%w: %s", errInstanceNotFound, instanceID)
	}

	return &instances.Items[0], crusoeClient, nil
}

func OpResultToItem[T any](res interface{}) (*T, error) {
	bytes, err := json.Marshal(res)
	if err != nil {
		return nil, errUnableToGetOpRes
	}

	var item T
	err = json.Unmarshal(bytes, &item)
	if err != nil {
		return nil, errUnableToGetOpRes
	}

	return &item, nil
}

// update helper logic below
func (r *ServiceReconciler) updateNodePortService(
	ctx context.Context,
	svc *corev1.Service,
	logger logr.Logger,
) (bool, error) {
	nodePortServiceName := utils.GenerateNodePortServiceName(svc.Name)

	// Attempt to fetch existing NodePort Service
	existingNodePortService := &corev1.Service{}
	err := r.Client.Get(ctx, client.ObjectKey{
		Namespace: svc.Namespace,
		Name:      nodePortServiceName,
	}, existingNodePortService)
	if err != nil {
		if client.IgnoreNotFound(err) == nil {
			// NodePort Service does not exist; create it using handleCreate
			logger.Info("NodePort Service not found; creating a new one", "nodePortService", nodePortServiceName)
			_, createErr := r.handleCreate(ctx, svc)
			return true, createErr
		}
		// Unexpected error
		logger.Error(err, "Failed to fetch NodePort Service", "nodePortService", nodePortServiceName)
		return false, err
	}

	// Track if we need to update the NodePort service
	updated := false

	// Compare and update ports if changed
	if !utils.EqualPorts(existingNodePortService.Spec.Ports, svc.Spec.Ports) {
		logger.Info("Updating NodePort Service ports", "nodePortService", nodePortServiceName)

		// Copy ports from svc, then clear NodePort to avoid collisions
		newPorts := utils.CopyPortsFromService(svc)
		for i := range newPorts {
			newPorts[i].NodePort = 0
		}
		existingNodePortService.Spec.Ports = newPorts
		updated = true
	}

	// Compare and update selectors if changed
	if svc.Spec.Selector != nil && !utils.EqualSelectors(existingNodePortService.Spec.Selector, svc.Spec.Selector) {
		logger.Info("Updating NodePort Service selector", "nodePortService", nodePortServiceName)
		existingNodePortService.Spec.Selector = svc.Spec.Selector
		updated = true
	}

	if updated {
		// Apply updates
		if err := r.Client.Update(ctx, existingNodePortService); err != nil {
			logger.Error(err, "Failed to update NodePort Service", "nodePortService", nodePortServiceName)
			return false, err
		}
		logger.Info("Successfully updated NodePort Service", "nodePortService", nodePortServiceName)
		return true, nil
	}

	// No updates needed
	logger.Info("No updates needed for NodePort Service", "nodePortService", nodePortServiceName)
	return false, nil
}

func (r *ServiceReconciler) updateLoadBalancer(
	ctx context.Context,
	svc *corev1.Service,
	logger logr.Logger,
) error {

	loadBalancerID := svc.Annotations[loadbalancerIDLabelKey]
	listenPortsAndBackends := r.parseListenPortsAndBackends(ctx, svc, logger)
	healthCheckOptions := ParseHealthCheckOptionsFromAnnotations(svc.Annotations)

	// Example: gather fields that might change in the external LB
	lbUpdatePayload := swagger.ExternalLoadBalancerPatchRequest{
		Id: loadBalancerID, // you'd retrieve from annotation or status
		// Possibly gather new health check options or listen ports from svc annotations
		HealthCheckOptions: healthCheckOptions,
		// For listen ports, you might parse from svc.Spec.Ports
		ListenPortsAndBackends: listenPortsAndBackends,
	}

	logger.Info("Updating external load balancer with new specs", "lbID", lbUpdatePayload.Id)
	lb_updated, httpResp, err := r.CrusoeClient.ExternalLoadBalancersApi.UpdateExternalLoadBalancer(ctx, lbUpdatePayload, r.HostInstance.ProjectId, loadBalancerID)
	if err != nil {
		logger.Error(err, "Failed to update load balancer via API")
		return err
	}

	defer func() {
		if err := httpResp.Body.Close(); err != nil {
			logger.Error(err, "Failed to close http response body: %v")
		}
	}()

	if httpResp.StatusCode < 200 || httpResp.StatusCode >= 300 {
		logger.Error(nil, "Unexpected response from LB Update API", "status", httpResp.StatusCode)
		return fmt.Errorf("unexpected status from LB API: %d", httpResp.StatusCode)
	}
	logger.Info("Successfully updated external load balancer", "LB", lb_updated)

	return nil
}<|MERGE_RESOLUTION|>--- conflicted
+++ resolved
@@ -46,10 +46,6 @@
 
 var (
 	errInstanceNotFound  = errors.New("instance not found")
-<<<<<<< HEAD
-=======
-	errMultipleInstances = errors.New("multiple instances found")
->>>>>>> 8a3ce370
 	errProjectIDNotFound = fmt.Errorf("project ID not found in %s env var or %s node label",
 		projectIDEnvKey, projectIDLabelKey)
 	errInstanceIDNotFound = fmt.Errorf("instance ID not found in %s env var or %s node label",
@@ -149,11 +145,7 @@
 		return nil, nil, fmt.Errorf("could not bind env variables from helm: %w", bindErr)
 	}
 
-<<<<<<< HEAD
-	logger.Info("Creating Crusoe client with config", "endpoint", viper.GetString(CrusoeAPIEndpointFlag), "project-id", viper.GetString(CrusoeProjectIDFlag) == "")
-=======
 	logger.Info("Creating Crusoe client with config", "endpoint", viper.GetString(CrusoeAPIEndpointFlag))
->>>>>>> 8a3ce370
 	crusoeClient := crusoe.NewCrusoeClient(
 		viper.GetString(CrusoeAPIEndpointFlag),
 		viper.GetString(CrusoeAccessKeyFlag),
