/*
Copyright 2024.

Licensed under the Apache License, Version 2.0 (the "License");
you may not use this file except in compliance with the License.
You may obtain a copy of the License at

    http://www.apache.org/licenses/LICENSE-2.0

Unless required by applicable law or agreed to in writing, software
distributed under the License is distributed on an "AS IS" BASIS,
WITHOUT WARRANTIES OR CONDITIONS OF ANY KIND, either express or implied.
See the License for the specific language governing permissions and
limitations under the License.
*/

package controller

import (
	"context"
	"fmt"
	"net/http"
	"time"

	utils "lb_controller/internal/utils"

	crusoeapi "github.com/crusoecloud/client-go/swagger/v1alpha5"
	swagger "github.com/crusoecloud/client-go/swagger/v1alpha5"
	"github.com/ory/viper"
	corev1 "k8s.io/api/core/v1"
	apierrors "k8s.io/apimachinery/pkg/api/errors"
	metav1 "k8s.io/apimachinery/pkg/apis/meta/v1"
	"k8s.io/apimachinery/pkg/runtime"
	"k8s.io/apimachinery/pkg/types"
	ctrl "sigs.k8s.io/controller-runtime"
	"sigs.k8s.io/controller-runtime/pkg/builder"
	"sigs.k8s.io/controller-runtime/pkg/client"
	"sigs.k8s.io/controller-runtime/pkg/controller/controllerutil"
	"sigs.k8s.io/controller-runtime/pkg/event"
	"sigs.k8s.io/controller-runtime/pkg/handler"
	"sigs.k8s.io/controller-runtime/pkg/log"
	"sigs.k8s.io/controller-runtime/pkg/predicate"
	"sigs.k8s.io/controller-runtime/pkg/reconcile"
)

const CrusoeClusterIDFlag = "crusoe-cluster-id" //nolint:gosec // false positive, this is a flag name

// ServiceReconciler reconciles a Service object
type ServiceReconciler struct {
	client.Client
	Scheme       *runtime.Scheme
	CrusoeClient *crusoeapi.APIClient
}

// +kubebuilder:rbac:groups=core,resources=services,verbs=get;list;watch;create;update;patch;delete
// +kubebuilder:rbac:groups=core,resources=services/status,verbs=get;update;patch
// +kubebuilder:rbac:groups=core,resources=services/finalizers,verbs=update

// Reconcile is part of the main kubernetes reconciliation loop which aims to
// move the current state of the cluster closer to the desired state.
// TODO(user): Modify the Reconcile function to compare the state specified by
// the Service object against the actual cluster state, and then
// perform operations to make the cluster state reflect the state specified by
// the user.
//
// For more details, check Reconcile and its Result here:
// - https://pkg.go.dev/sigs.k8s.io/controller-runtime@v0.19.1/pkg/reconcile
func (r *ServiceReconciler) Reconcile(ctx context.Context, req ctrl.Request) (ctrl.Result, error) {
	logger := log.FromContext(ctx)

	// Fetch the Service object
	svc := &corev1.Service{}
	err := r.Client.Get(ctx, req.NamespacedName, svc)
	if err != nil {
		if client.IgnoreNotFound(err) != nil {
			logger.Error(err, "Failed to fetch Service", "name", req.Name, "namespace", req.Namespace)
			return ctrl.Result{}, err
		}
		// If the service is not found, it may have been deleted
		logger.Info("Service resource not found. Ignoring as it might be deleted", "name", req.Name, "namespace", req.Namespace)
		return ctrl.Result{}, nil
	}

	// Define the finalizer
	// This ensures that the Reconcile function will be called when the Service is deleted,
	// and the resource remains in a "terminating" state until the finalizer is removed. This
	// way the reconciler is able to "see" the service delete
	finalizer := "crusoe.ai/crusoe-load-balancer-controller.finalizer"

	// Check if the Service is marked for deletion
	if !svc.DeletionTimestamp.IsZero() {
		// Perform cleanup and remove the finalizer
		if controllerutil.ContainsFinalizer(svc, finalizer) {
			logger.Info("Handling Delete operation for Service", "name", req.Name, "namespace", req.Namespace)
			if _, err := r.handleDelete(ctx, svc); err != nil {
				logger.Error(err, "Failed to handle delete operation", "name", req.Name, "namespace", req.Namespace)
				return ctrl.Result{}, err
			}

			// Remove the finalizer
			logger.Info("Removing finalizer from Service", "name", req.Name, "namespace", req.Namespace)
			controllerutil.RemoveFinalizer(svc, finalizer)
			if err := r.Update(ctx, svc); err != nil {
				logger.Error(err, "Failed to remove finalizer", "name", req.Name, "namespace", req.Namespace)
				return ctrl.Result{}, err
			}
		}
		return ctrl.Result{}, nil
	}

	// Add the finalizer if not present
	if !controllerutil.ContainsFinalizer(svc, finalizer) {
		logger.Info("Adding finalizer to Service", "name", req.Name, "namespace", req.Namespace)
		controllerutil.AddFinalizer(svc, finalizer)
		if err := r.Update(ctx, svc); err != nil {
			logger.Error(err, "Failed to add finalizer", "name", req.Name, "namespace", req.Namespace)
			return ctrl.Result{}, err
		}
	}

	// Determine CRUD operation
	// TODO: in the future we'd perform a GET against the LB API to check if there's a LB with the
	// name that we're looking for to know if it's a create or update operation
	var operation string
	if svc.CreationTimestamp.Time.Add(10 * time.Second).After(time.Now()) {
		// Treat recently created services as 'create'
		operation = "create"
	} else {
		operation = "update"
	}

	// Handle operations using a switch statement
	switch operation {
	case "create":
		logger.Info("Handling Create operation for Service", "name", req.Name, "namespace", req.Namespace)
		return r.handleCreate(ctx, svc)

	case "update":
		logger.Info("Handling Update operation for Service", "name", req.Name, "namespace", req.Namespace)
		return r.handleUpdate(ctx, svc)

	default:
		logger.Info("Unrecognized operation for Service", "operation", operation, "name", req.Name, "namespace", req.Namespace)
	}

	return ctrl.Result{}, nil
}

// handleCreate handles the creation of a LoadBalancer for the given Service
func (r *ServiceReconciler) handleCreate(ctx context.Context, svc *corev1.Service) (ctrl.Result, error) {
	logger := log.FromContext(ctx)

	// Define the NodePort Service name
	nodePortServiceName := utils.GenerateNodePortServiceName(svc.Name)

	// Check if NodePort Service already exists
	existingNodePortService := &corev1.Service{}
	err := r.Client.Get(ctx, client.ObjectKey{
		Namespace: svc.Namespace,
		Name:      nodePortServiceName,
	}, existingNodePortService)
	if err != nil {
		if client.IgnoreNotFound(err) != nil {
			// Return the error if it is not a "not found" error
			logger.Error(err, "Failed to check existence of NodePort Service", "nodePortService", nodePortServiceName)
			return ctrl.Result{}, err
		}
	} else {
		// Service already exists, log and skip creation
		logger.Info("NodePort Service already exists; skipping creation", "nodePortService", nodePortServiceName)
		return ctrl.Result{}, nil
	}

	// Service does not exist, proceed to create it
	// load balance can expose multiple ports for different protocols
	// node port should be aware of this spec
	//nolint:prealloc
	var ports []corev1.ServicePort
	for _, port := range svc.Spec.Ports {
		newPort := corev1.ServicePort{
			Name:       port.Name,       // Keep the port name (e.g., "http").
			Protocol:   port.Protocol,   // Default is TCP, same as the LoadBalancer Service.
			Port:       port.Port,       // Same port number (e.g., 80).
			TargetPort: port.TargetPort, // Route to the same target port in Pods (e.g., 8080).
		}

		ports = append(ports, newPort)
	}

	nodePortService := &corev1.Service{
		ObjectMeta: metav1.ObjectMeta{
			Name:      nodePortServiceName,
			Namespace: svc.Namespace,
			Labels: map[string]string{
				"crusoe.ai/crusoe-load-balancer-controller.generated":  "true",
				"crusoe.ai/crusoe-load-balancer-controller.parent-svc": svc.Name, // Parent service name
			},
		},
		Spec: corev1.ServiceSpec{
			Type:     corev1.ServiceTypeNodePort,
			Ports:    ports,
			Selector: svc.Spec.Selector, // Ensure traffic is routed to the same pods
		},
	}

	// marks the NodePort service as a child resource of the LoadBalancer service
	// ensures that if LB service is deleted, the NodePort service is garbage-collected
	err = controllerutil.SetControllerReference(svc, nodePortService, r.Scheme)
	if err != nil {
		logger.Error(err, "Failed to set owner reference for NodePort Service", "nodePortService", nodePortServiceName)
		return ctrl.Result{}, err
	}

	// Create the NodePort Service in the cluster
	createErr := r.Client.Create(ctx, nodePortService)
	if createErr != nil {
		if apierrors.IsAlreadyExists(createErr) {
			// Race condition: Another process or reconciliation created it.
			logger.Info("NodePort Service was just created by another process; skipping creation", "nodePortService", nodePortServiceName)
			return ctrl.Result{}, nil
		}

		logger.Error(createErr, "Failed to create matching NodePort Service", "nodePortService", nodePortServiceName)
		return ctrl.Result{}, createErr
	}

	logger.Info("Successfully created matching NodePort Service", "nodePortService", nodePortServiceName)

	listenPortsAndBackends := r.parseListenPortsAndBackends(ctx, svc, logger)

	healthCheckOptions := ParseHealthCheckOptionsFromAnnotations(svc.Annotations)

	// Prepare payload for the API call
	// get vpc id
<<<<<<< HEAD
	cluster, _, err := r.CrusoeClient.KubernetesClustersApi.GetCluster(ctx, r.HostInstance.ProjectId, viper.GetString(CrusoeClusterIDFlag))
=======
	projectId := viper.GetString(CrusoeProjectIDFlag)
	cluster, _, err := r.CrusoeClient.KubernetesClustersApi.GetCluster(ctx, projectId, viper.GetString(CrusoeClusterIDFlag))
>>>>>>> c2f39ba3
	if err != nil {
		logger.Error(err, "Failed to get cluster", "clusterID", viper.GetString(CrusoeClusterIDFlag))
		return ctrl.Result{}, err
	}
<<<<<<< HEAD
	subnet, _, err := r.CrusoeClient.VPCSubnetsApi.GetVPCSubnet(ctx, r.HostInstance.ProjectId, cluster.SubnetId)
=======
	subnet, _, err := r.CrusoeClient.VPCSubnetsApi.GetVPCSubnet(ctx, projectId, cluster.SubnetId)
>>>>>>> c2f39ba3
	if err != nil {
		logger.Error(err, "Failed to get vpc network id from cluster subnet id ", "subnetID", cluster.SubnetId)
		return ctrl.Result{}, err
	}
<<<<<<< HEAD
=======

>>>>>>> c2f39ba3
	apiPayload := crusoeapi.ExternalLoadBalancerPostRequest{
		VpcId:                  subnet.VpcNetworkId,
		Name:                   svc.Name,
		Location:               subnet.Location,
		Protocol:               "LOAD_BALANCER_PROTOCOL_TCP", // only TCP supported currently
		ListenPortsAndBackends: listenPortsAndBackends,
		HealthCheckOptions:     healthCheckOptions,
	}

	op_resp, http_resp, err := r.CrusoeClient.ExternalLoadBalancersApi.CreateExternalLoadBalancer(ctx, apiPayload, projectId)
	if err != nil {
		logger.Error(err, "Failed to create load balancer via API")
		return ctrl.Result{}, nil
	}

	if http_resp.StatusCode != http.StatusOK && http_resp.StatusCode != http.StatusCreated {
		logger.Error(nil, "Unexpected response from API", "status", http_resp.StatusCode)
		return ctrl.Result{}, nil
	}

	op, err := utils.WaitForOperation(ctx, "Creating ELB ...",
		op_resp.Operation, projectId, r.CrusoeClient.ExternalLoadBalancerOperationsApi.GetExternalLoadBalancerOperation)
	if err != nil || op.State != string(OpSuccess) {
		logger.Error(err, "Failed to create LB Service", "name", svc.Name, "namespace", svc.Namespace)
		return ctrl.Result{}, err
	}

	loadBalancer, err := OpResultToItem[swagger.ExternalLoadBalancer](op.Result)
	if err != nil {
		return ctrl.Result{}, err
	}

	logger.Info("RESULT", "http_resp", op.Result)
	// update external IP of LB svc
	externalIP := loadBalancer.Vip
	patch := client.MergeFrom(svc.DeepCopy())
	svc.Status.LoadBalancer.Ingress = []corev1.LoadBalancerIngress{
		{IP: externalIP},
	}
	if err := r.Client.Status().Patch(ctx, svc, patch); err != nil {
		return ctrl.Result{}, fmt.Errorf("failed to patch service status with external IP: %w", err)
	}

	// Store the Load Balancer ID in the Service annotations
	if svc.Annotations == nil {
		svc.Annotations = make(map[string]string)
	}
	svc.Annotations[loadbalancerIDLabelKey] = loadBalancer.Id

	// Update the Service object in the Kubernetes API
	err = r.Client.Update(ctx, svc)
	if err != nil {
		logger.Error(err, "Failed to update Service with Load Balancer ID", "service", svc.Name)
		return ctrl.Result{}, err
	}

	logger.Info("Stored Load Balancer ID in Service annotations", "service", svc.Name, "loadBalancerID", loadBalancer.Id)
	return ctrl.Result{}, nil
}

// handleDelete handles cleanup logic for a Service marked for deletion
func (r *ServiceReconciler) handleDelete(ctx context.Context, svc *corev1.Service) (ctrl.Result, error) {
	logger := log.FromContext(ctx)

	loadBalancerID := svc.Annotations[loadbalancerIDLabelKey]

<<<<<<< HEAD
	// if r.HostInstance == nil { // in case node hosting controller dies, need to re-grab
	// 	hostInstance, crusoeClient, _ := GetHostInstance(context.Background())
	// 	r.HostInstance = hostInstance
	// 	r.CrusoeClient = crusoeClient
	// }

=======
>>>>>>> c2f39ba3
	// Call the API to delete the load balancer
	projectId := viper.GetString(CrusoeProjectIDFlag)
	_, httpResp, err := r.CrusoeClient.ExternalLoadBalancersApi.DeleteExternalLoadBalancer(ctx, projectId, loadBalancerID)
	if err != nil {
		statusCode := httpResp.StatusCode
		switch statusCode {
		case http.StatusNotFound:
			// 404 => LB doesn't exist. Let service deletion proceed.
			logger.Info("Load balancer not found (404). Assuming already deleted",
				"service", svc.Name, "loadBalancerID", loadBalancerID)
			return ctrl.Result{}, nil

		case http.StatusOK, http.StatusNoContent:
			// Some clients might set err even for 2xx, but that’s unusual.
			// Possibly handle success or do nothing here.
			logger.Info("Successfully deleted LB (2xx).",
				"service", svc.Name, "loadBalancerID", loadBalancerID)
			return ctrl.Result{}, nil

		default:
			// Some other status code => re-queue
			logger.Error(err, "Unexpected error code from LB deletion",
				"statusCode", statusCode, "service", svc.Name, "loadBalancerID", loadBalancerID)
			return ctrl.Result{RequeueAfter: 10 * time.Second}, err
		}
	}

	// If err == nil, presumably a 2xx status => success
	if httpResp != nil && (httpResp.StatusCode == http.StatusOK || httpResp.StatusCode == http.StatusNoContent) {
		logger.Info("Successfully deleted LB", "service", svc.Name, "loadBalancerID", loadBalancerID)
		return ctrl.Result{}, nil
	}

	logger.Error(err, "Failed to delete load balancer via API (unparsable error)",
		"service", svc.Name, "loadBalancerID", loadBalancerID)

	return ctrl.Result{RequeueAfter: 10 * time.Second}, err

}

// handleUpdate handles updates to a Service of type LoadBalancer
func (r *ServiceReconciler) handleUpdate(ctx context.Context, svc *corev1.Service) (ctrl.Result, error) {
	logger := log.FromContext(ctx)

	// 1. Ensure NodePort Service is up to date
	_, nodePortErr := r.updateNodePortService(ctx, svc, logger)
	if nodePortErr != nil {
		return ctrl.Result{}, nodePortErr
	}

	// 2. Update External LB if needed
	if err := r.updateLoadBalancer(ctx, svc, logger); err != nil {
		// Could choose to requeue on errors
		return ctrl.Result{RequeueAfter: 10 * time.Second}, nil
	}

	logger.Info("Successfully handled update for ELB", "service", svc.Name)
	return ctrl.Result{}, nil
}

// SetupWithManager sets up the controller with the Manager.
func (r *ServiceReconciler) SetupWithManager(mgr ctrl.Manager) error {

	// Define a predicate to filter LoadBalancer services
	loadBalancerPredicate := predicate.NewPredicateFuncs(func(obj client.Object) bool {
		svc, ok := obj.(*corev1.Service)
		return ok && svc.Spec.Type == corev1.ServiceTypeLoadBalancer
	})

	nodeCreateDeletePredicate := predicate.Funcs{
		// Called for new Node objects
		CreateFunc: func(e event.CreateEvent) bool {
			return true
		},
		// Called for Node updates e.g. node from not ready to ready
		UpdateFunc: func(e event.UpdateEvent) bool {
			oldNode, oldOk := e.ObjectOld.(*corev1.Node)
			newNode, newOk := e.ObjectNew.(*corev1.Node)
			if !oldOk || !newOk {
				return false
			}

			oldReady := isNodeReady(oldNode)
			newReady := isNodeReady(newNode)

			// Only trigger if the node transitioned from NotReady -> Ready or vice versa
			if oldReady != newReady {
				log.Log.Info("Node readiness changed", "node", newNode.Name, "oldReady", oldReady, "newReady", newReady)
				return true
			}

			return false // Skip other updates
		},
		// Called for Node deletions
		DeleteFunc: func(e event.DeleteEvent) bool {
			return true
		},
		// Rare, generic events are usually no-ops here
		GenericFunc: func(e event.GenericEvent) bool {
			return false
		},
	}

	mapNodeToLBServices := handler.EnqueueRequestsFromMapFunc(func(ctx context.Context, obj client.Object) []reconcile.Request {

		node, ok := obj.(*corev1.Node)
		if !ok {
			return nil
		}
		log.Log.Info("Node event received", "node", node.Name)
		// List all LB Services and enqueue each
		svcList := &corev1.ServiceList{}
		if err := r.Client.List(ctx, svcList); err != nil {
			// On error, return no requests
			return nil
		}

		var reqs []reconcile.Request
		for _, svc := range svcList.Items {
			if svc.Spec.Type == corev1.ServiceTypeLoadBalancer {
				reqs = append(reqs, reconcile.Request{
					NamespacedName: types.NamespacedName{
						Namespace: svc.Namespace,
						Name:      svc.Name,
					},
				})
			}
		}
		return reqs
	},
	)
	return ctrl.NewControllerManagedBy(mgr).
		// Watch Service objects of type=LoadBalancer
		For(
			&corev1.Service{},
			builder.WithPredicates(loadBalancerPredicate),
		).
		// Also watch Node events to update backends list
		Watches(
			&corev1.Node{},
			mapNodeToLBServices,
			builder.WithPredicates(nodeCreateDeletePredicate),
		).
		Complete(r)

}<|MERGE_RESOLUTION|>--- conflicted
+++ resolved
@@ -232,29 +232,17 @@
 
 	// Prepare payload for the API call
 	// get vpc id
-<<<<<<< HEAD
-	cluster, _, err := r.CrusoeClient.KubernetesClustersApi.GetCluster(ctx, r.HostInstance.ProjectId, viper.GetString(CrusoeClusterIDFlag))
-=======
 	projectId := viper.GetString(CrusoeProjectIDFlag)
 	cluster, _, err := r.CrusoeClient.KubernetesClustersApi.GetCluster(ctx, projectId, viper.GetString(CrusoeClusterIDFlag))
->>>>>>> c2f39ba3
 	if err != nil {
 		logger.Error(err, "Failed to get cluster", "clusterID", viper.GetString(CrusoeClusterIDFlag))
 		return ctrl.Result{}, err
 	}
-<<<<<<< HEAD
-	subnet, _, err := r.CrusoeClient.VPCSubnetsApi.GetVPCSubnet(ctx, r.HostInstance.ProjectId, cluster.SubnetId)
-=======
 	subnet, _, err := r.CrusoeClient.VPCSubnetsApi.GetVPCSubnet(ctx, projectId, cluster.SubnetId)
->>>>>>> c2f39ba3
 	if err != nil {
 		logger.Error(err, "Failed to get vpc network id from cluster subnet id ", "subnetID", cluster.SubnetId)
 		return ctrl.Result{}, err
 	}
-<<<<<<< HEAD
-=======
-
->>>>>>> c2f39ba3
 	apiPayload := crusoeapi.ExternalLoadBalancerPostRequest{
 		VpcId:                  subnet.VpcNetworkId,
 		Name:                   svc.Name,
@@ -321,15 +309,6 @@
 
 	loadBalancerID := svc.Annotations[loadbalancerIDLabelKey]
 
-<<<<<<< HEAD
-	// if r.HostInstance == nil { // in case node hosting controller dies, need to re-grab
-	// 	hostInstance, crusoeClient, _ := GetHostInstance(context.Background())
-	// 	r.HostInstance = hostInstance
-	// 	r.CrusoeClient = crusoeClient
-	// }
-
-=======
->>>>>>> c2f39ba3
 	// Call the API to delete the load balancer
 	projectId := viper.GetString(CrusoeProjectIDFlag)
 	_, httpResp, err := r.CrusoeClient.ExternalLoadBalancersApi.DeleteExternalLoadBalancer(ctx, projectId, loadBalancerID)
